//! A minimalistic [IoC] library.
//!
//! # Examples
//! ```
//! use wonderbox::{register, resolve_dependencies, Container};
//!
//! trait Foo {}
//!
//! #[derive(Debug, Default)]
//! struct FooImpl {
//!     stored_string: String,
//! }
//!
//! #[resolve_dependencies]
//! impl FooImpl {
//!     fn new(stored_string: String) -> Self {
//!         Self { stored_string }
//!     }
//! }
//!
//! impl Foo for FooImpl {}
//!
//! let mut container = Container::new();
//! container.register_clone("foo".to_string());
//! register!(container, FooImpl as Box<dyn Foo>);
//!
//! let foo = container.resolve::<Box<dyn Foo>>();
//! assert!(foo.is_some())
//! ```
//!
//! [IoC]: https://en.wikipedia.org/wiki/Inversion_of_control

#![feature(custom_attribute)]
#![feature(core_intrinsics)]
#![warn(missing_docs, clippy::dbg_macro, clippy::unimplemented)]
#![deny(
    rust_2018_idioms,
    future_incompatible,
    missing_debug_implementations,
    clippy::default_trait_access,
    clippy::enum_glob_use,
    clippy::needless_borrow,
    clippy::large_digit_groups,
    clippy::explicit_into_iter_loop
)]

pub use wonderbox_codegen::resolve_dependencies;

use crate::internal::AutoResolvable;
use core::any::TypeId;
use std::any::Any;
use std::collections::HashMap;
use std::sync::Arc;

/// The IoC container
#[derive(Default, Debug, Clone)]
pub struct Container {
    registered_types: HashMap<TypeId, Arc<dyn Any + Send + Sync>>,
}

type ImplementationFactory<T> = dyn Fn(&Container) -> T + Send + Sync;

impl Container {
    /// Create a new empty [`Container`].
    pub fn new() -> Self {
        Self::default()
    }

    /// Register the implementation of a type that implements [`Clone`].
    ///
    /// # Examples
    ///
    /// Registering a simple type:
    /// ```
    /// use wonderbox::Container;
    ///
    /// let mut container = Container::new();
    /// container.register_clone(String::new());
    /// ```
    ///
    /// Registering a reference counted trait object:
    /// ```
<<<<<<< HEAD
    /// use wonderbox::Container;
    /// use std::sync::{Arc, Mutex};
    ///
    /// let mut container = Container::new();
    /// container.register_clone(Arc::new(Mutex::new(FooImpl)));
=======
    /// use std::rc::Rc;
    /// use wonderbox::Container;
    ///
    /// let mut container = Container::new();
    /// container.register_clone(Rc::new(FooImpl) as Rc<dyn Foo>);
>>>>>>> 83f326e5
    ///
    /// trait Foo {}
    /// struct FooImpl;
    /// impl Foo for FooImpl {}
    /// ```
    ///
    /// [`Clone`]: https://doc.rust-lang.org/std/clone/trait.Clone.html
    pub fn register_clone<T>(&mut self, implementation: T) -> &mut Self
    where
        T: 'static + Send + Sync + Clone,
    {
        self.register_factory(move |_| implementation.clone());

        self
    }

    /// Register a type by its [`Default`] implementation.
    ///
    /// # Examples
    /// ```
    /// use wonderbox::Container;
    ///
    /// let mut container = Container::new();
    /// container.register_default::<String>();
    ///
    /// let resolved = container.resolve::<String>();
    /// assert!(resolved.is_some())
    /// ```
    /// [`Default`]: https://doc.rust-lang.org/std/default/trait.Default.html
    pub fn register_default<T>(&mut self) -> &mut Self
    where
        T: 'static + Default,
    {
<<<<<<< HEAD
        self.register_factory(|_| T::default());
=======
        let implementation_factory: Box<ImplementationFactory<T>> =
            { Box::new(|_container: &Container| T::default()) };
        self.registered_types.insert(
            TypeId::of::<T>(),
            Arc::new(RwLock::new(implementation_factory)),
        );

        let partially_applied_implementation_factory: Box<
            ImplementationFactory<Box<dyn Fn() -> T>>,
        > = Box::new(|_container: &Container| Box::new(T::default));

        self.registered_types.insert(
            TypeId::of::<Box<dyn Fn() -> T>>(),
            Arc::new(RwLock::new(partially_applied_implementation_factory)),
        );

>>>>>>> 83f326e5
        self
    }

    /// Register a function that returns the implementation of a type.
    /// Can be used to resolve dependencies.
    ///
    /// # Examples
    ///
    /// Registering a simple factory:
    /// ```
    /// use wonderbox::Container;
    ///
    /// let mut container = Container::new();
    /// container.register_factory(|_| String::new());
    /// ```
    ///
    /// Registering a factory for a trait object with dependencies:
    /// ```
    /// use std::rc::Rc;
    /// use wonderbox::Container;
    ///
    /// let mut container = Container::new();
    /// let dependency = "I'm a dependency".to_string();
    /// container.register_clone(dependency);
    /// container.register_factory(|container| {
    ///     let dependency = container.resolve::<String>().unwrap();
    ///     let registered_type = FooImpl {
    ///         stored_string: dependency,
    ///     };
    ///     Box::new(registered_type) as Box<dyn Foo>
    /// });
    ///
    /// trait Foo {}
    /// struct FooImpl {
    ///     stored_string: String,
    /// }
    /// impl Foo for FooImpl {}
    /// ```
    ///
    /// [`Clone`]: https://doc.rust-lang.org/std/clone/trait.Clone.html
    pub fn register_factory<T>(
        &mut self,
        implementation_factory: impl Fn(&Container) -> T + 'static + Send + Sync + Clone,
    ) -> &mut Self
    where
        T: 'static,
    {
        let registered_implementation_factory: Box<ImplementationFactory<T>> = {
            let implementation_factory = implementation_factory.clone();
            Box::new(move |container| implementation_factory(container))
        };
        self.registered_types.insert(
            TypeId::of::<T>(),
            Arc::new(registered_implementation_factory),
        );

        let partially_applied_implementation_factory: Box<
            ImplementationFactory<Box<dyn Fn() -> T>>,
        > = Box::new(move |container: &Container| {
            let implementation_factory = implementation_factory.clone();
            let container = container.clone();
            Box::new(move || implementation_factory(&container))
        });

        self.registered_types.insert(
            TypeId::of::<Box<dyn Fn() -> T>>(),
            Arc::new(partially_applied_implementation_factory),
        );

        self
    }

    /// Register a type while automatically resolving its dependencies.
    /// Only works with types which have an `#[resolve_dependencies] attribute on an `Impl` containing constructors.`
    ///
    /// For most registrations it will be easier to use the convenience macro [`register!`].
    ///
    /// # Examples
    /// ```
    /// use wonderbox::{resolve_dependencies, Container};
    ///
    /// trait Foo {}
    ///
    /// #[derive(Debug, Default)]
    /// struct FooImpl {
    ///     stored_string: String,
    /// }
    ///
    /// #[resolve_dependencies]
    /// impl FooImpl {
    ///     fn new(stored_string: String) -> Self {
    ///         Self { stored_string }
    ///     }
    /// }
    ///
    /// impl Foo for FooImpl {}
    ///
    /// let mut container = Container::new();
    /// container.register_clone("foo".to_string());
    /// container.register_autoresolved(|foo: Option<FooImpl>| Box::new(foo.unwrap()) as Box<dyn Foo>);
    ///
    /// let foo = container.resolve::<Box<dyn Foo>>();
    /// assert!(foo.is_some())
    /// ```
    pub fn register_autoresolved<ResolvedType, RegisteredType>(
        &mut self,
        registration_fn: impl Fn(Option<ResolvedType>) -> RegisteredType + 'static + Send + Sync + Clone,
    ) -> &mut Self
    where
        ResolvedType: AutoResolvable,
        RegisteredType: 'static,
    {
        self.register_factory(move |container| registration_fn(ResolvedType::resolve(container)));
        self
    }

    /// Register all the element from another container into this container.
    /// # Examples
    /// ```
    /// use wonderbox::Container;
    ///
    /// let mut first_container = Container::new();
    /// first_container.register_clone("foo".to_string());
    ///
    /// let mut second_container = Container::new();
    /// second_container.register_factory(|container| {
    ///     let dependency = container.resolve::<String>().unwrap();
    ///     let foo = FooImpl {
    ///         stored_string: dependency,
    ///     };
    ///     Box::new(foo) as Box<dyn Foo>
    /// });
    ///
    /// first_container.register_container(second_container);
    ///
    /// trait Foo {}
    /// struct FooImpl {
    ///     stored_string: String,
    /// }
    /// impl Foo for FooImpl {}
    /// ```
    pub fn register_container(&mut self, container: Container) -> &mut Self {
        self.registered_types
            .extend(container.registered_types.into_iter());
        self
    }

    /// Retrieves the registered implementation of the specified type.
    /// # Errors
    /// Returns `None` if the type was not registered
    /// # Examples
    /// Resolve a simple registered type
    /// ```
    /// use wonderbox::Container;
    ///
    /// let mut container = Container::new();
    /// container.register_clone(String::new());
    ///
    /// let resolved = container.resolve::<String>();
    /// assert!(resolved.is_some())
    /// ```
    ///
    /// Resolve a trait object
    /// ```
    /// use wonderbox::Container;
    ///
    /// let mut container = Container::new();
    ///
    /// container.register_clone("foo".to_string());
    /// container.register_factory(|container| {
    ///     let dependency = container.resolve::<String>().unwrap();
    ///     let foo = FooImpl {
    ///         stored_string: dependency,
    ///     };
    ///     Box::new(foo) as Box<dyn Foo>
    /// });
    ///
    /// let resolved = container.resolve::<Box<dyn Foo>>();
    /// assert!(resolved.is_some());
    ///
    /// trait Foo {}
    /// struct FooImpl {
    ///     stored_string: String,
    /// }
    /// impl Foo for FooImpl {}
    /// ```
    pub fn resolve<T>(&self) -> Option<T>
    where
        T: 'static,
    {
        let type_id = TypeId::of::<T>();
        let resolvable_type = self.registered_types.get(&type_id)?;
        let implementation_factory = resolvable_type
            .downcast_ref::<Box<ImplementationFactory<T>>>()
            .unwrap_or_else(|| {
                panic!(
<<<<<<< HEAD
                    "Internal error: Couldn't downcast stored \
                     implementation factory to resolved type \"{}\"",
                    type_name::<T>()
=======
                    "Internal error: Couldn't downcast stored implementation factory to resolved \
                     type \"{}\"",
                    type_name::<Box<ImplementationFactory<T>>>()
>>>>>>> 83f326e5
                )
            });
        let value: T = implementation_factory(self);
        Some(value)
    }
}

/// Primary way to register types annotated with `#[resolve_dependencies]`.
/// This macro is syntax sugar over [`register_autoresolved`]
///
/// # Examples
/// ```
/// use wonderbox::{register, resolve_dependencies, Container};
///
/// trait Foo {}
///
/// #[derive(Debug, Default)]
/// struct FooImpl {
///     stored_string: String,
/// }
///
/// #[resolve_dependencies]
/// impl FooImpl {
///     fn new(stored_string: String) -> Self {
///         Self { stored_string }
///     }
/// }
///
/// impl Foo for FooImpl {}
///
/// let mut container = Container::new();
/// container.register_clone("foo".to_string());
/// register!(container, FooImpl as Box<dyn Foo>);
///
/// let foo = container.resolve::<Box<dyn Foo>>();
/// assert!(foo.is_some())
/// ```
#[macro_export]
macro_rules! register {
    ($container: ident, $implementation: ty) => {
        $container.register_autoresolved(|implementation: Option<$implementation>| {
            implementation.unwrap()
        })
    };
    ($container: ident, $implementation: ty as Box<$registration: ty>) => {
        $container.register_autoresolved(|implementation: Option<$implementation>| {
            Box::new(implementation.unwrap()) as Box<$registration>
        })
    };
}

fn type_name<T>() -> &'static str {
    unsafe { std::intrinsics::type_name::<T>() }
}

#[doc(hidden)]
pub mod internal {
    use super::*;

    pub trait AutoResolvable: Sized {
        fn resolve(container: &Container) -> Option<Self>;
    }
}

#[cfg(test)]
#[allow(clippy::blacklisted_name)]
mod tests {
    use super::*;
    use std::rc::Rc;
    use std::sync::Mutex;

    #[test]
    fn resolves_none_when_not_registered() {
        let container = Container::new();
        let resolved = container.resolve::<String>();
        assert!(resolved.is_none())
    }

    #[test]
    fn resolves_string() {
        let mut container = Container::new();
        container.register_clone(String::new());

        let resolved = container.resolve::<String>();
        assert!(resolved.is_some())
    }

    #[test]
    fn resolves_default() {
        let mut container = Container::new();
        container.register_default::<String>();

        let resolved = container.resolve::<String>();
        assert!(resolved.is_some())
    }

    #[test]
    fn resolves_factory_generated_from_default() {
        let mut container = Container::new();
        container.register_default::<String>();

        let resolved = container.resolve::<Box<dyn Fn() -> String>>();
        assert!(resolved.is_some())
    }

    #[test]
    fn resolves_rc_of_trait_object() {
        let mut container = Container::new();
        container
            .register_clone(Arc::new(Mutex::new(FooImpl::new())) as Arc<Mutex<dyn Foo + Send>>);

        let resolved = container.resolve::<Arc<Mutex<dyn Foo + Send>>>();
        assert!(resolved.is_some())
    }

    #[test]
    fn generates_factory_of_rc_of_trait_object() {
        let mut container = Container::new();
        container
            .register_clone(Arc::new(Mutex::new(FooImpl::new())) as Arc<Mutex<dyn Foo + Send>>);

        let resolved = container.resolve::<Box<dyn Fn() -> Arc<Mutex<dyn Foo + Send>>>>();
        assert!(resolved.is_some())
    }

    #[test]
    fn resolves_factory_of_rc_of_trait_object() {
        let mut container = Container::new();
        let factory = |_container: &Container| Rc::new(FooImpl::new()) as Rc<dyn Foo>;
        container.register_factory(factory);

        let resolved = container.resolve::<Rc<dyn Foo>>();
        assert!(resolved.is_some())
    }

    #[test]
    fn resolves_factory_of_box_of_trait_object() {
        let mut container = Container::new();
        let factory = |_container: &Container| Box::new(FooImpl::new()) as Box<dyn Foo>;
        container.register_factory(factory);

        let resolved = container.resolve::<Box<dyn Foo>>();
        assert!(resolved.is_some())
    }

    #[test]
    fn resolves_boxed_factory_of_box_of_trait_object() {
        let mut container = Container::new();
        let factory = |_container: &Container| Box::new(FooImpl::new()) as Box<dyn Foo>;
        let boxed_factory = Box::new(factory);
        container.register_factory(boxed_factory);

        let resolved = container.resolve::<Box<dyn Foo>>();
        assert!(resolved.is_some())
    }

    #[test]
    fn resolves_boxed_factory_with_clone_dependency() {
        let mut container = Container::new();

        container.register_clone("foo".to_string());
        container.register_factory(|container| {
            let dependency = container.resolve::<String>().unwrap();
            let bar = BarImpl::new(dependency);
            Box::new(bar) as Box<dyn Bar>
        });

        let resolved = container.resolve::<Box<dyn Bar>>();
        assert!(resolved.is_some())
    }

    #[test]
    fn resolves_boxed_factory_with_factory_dependency() {
        let mut container = Container::new();

        container.register_clone("foo".to_string());
        container
            .register_factory(|_container: &Container| Box::new(FooImpl::new()) as Box<dyn Foo>);
        container.register_factory(|container| {
            let clone_dependency = container.resolve::<String>().unwrap();
            let _factory_dependency = container.resolve::<Box<dyn Foo>>().unwrap();

            let bar = BarImpl::new(clone_dependency);
            Box::new(bar) as Box<dyn Bar>
        });

        let resolved = container.resolve::<Box<dyn Bar>>();
        assert!(resolved.is_some())
    }

    #[test]
    fn generates_factory_from_type_with_dependency() {
        let mut container = Container::new();

        container.register_clone("foo".to_string());
        container
            .register_factory(|_container: &Container| Box::new(FooImpl::new()) as Box<dyn Foo>);
        container.register_factory(|container| {
            let clone_dependency = container.resolve::<String>().unwrap();
            let _factory_dependency = container.resolve::<Box<dyn Foo>>().unwrap();

            let bar = BarImpl::new(clone_dependency);
            Box::new(bar) as Box<dyn Bar>
        });

        let resolved = container.resolve::<Box<dyn Fn() -> Box<dyn Bar>>>();
        assert!(resolved.is_some())
    }

    #[test]
    fn resolves_type_from_merged_containers() {
        let mut first_container = Container::new();
        first_container.register_clone("foo".to_string());

        let mut second_container = Container::new();
        second_container.register_factory(|container| {
            let dependency = container.resolve::<String>().unwrap();
            let bar = BarImpl::new(dependency);
            Box::new(bar) as Box<dyn Bar>
        });

        first_container.register_container(second_container);

        let resolved = first_container.resolve::<Box<dyn Bar>>();
        assert!(resolved.is_some())
    }

    trait Foo {}

    struct FooImpl {}

    impl FooImpl {
        fn new() -> Self {
            FooImpl {}
        }
    }

    impl Foo for FooImpl {}

    trait Bar {}

    struct BarImpl {
        _stored_string: String,
    }

    impl BarImpl {
        fn new(stored_string: String) -> Self {
            BarImpl {
                _stored_string: stored_string,
            }
        }
    }

    impl Bar for BarImpl {}
}<|MERGE_RESOLUTION|>--- conflicted
+++ resolved
@@ -80,19 +80,11 @@
     ///
     /// Registering a reference counted trait object:
     /// ```
-<<<<<<< HEAD
-    /// use wonderbox::Container;
     /// use std::sync::{Arc, Mutex};
+    /// use wonderbox::Container;
     ///
     /// let mut container = Container::new();
     /// container.register_clone(Arc::new(Mutex::new(FooImpl)));
-=======
-    /// use std::rc::Rc;
-    /// use wonderbox::Container;
-    ///
-    /// let mut container = Container::new();
-    /// container.register_clone(Rc::new(FooImpl) as Rc<dyn Foo>);
->>>>>>> 83f326e5
     ///
     /// trait Foo {}
     /// struct FooImpl;
@@ -105,7 +97,6 @@
         T: 'static + Send + Sync + Clone,
     {
         self.register_factory(move |_| implementation.clone());
-
         self
     }
 
@@ -126,26 +117,7 @@
     where
         T: 'static + Default,
     {
-<<<<<<< HEAD
         self.register_factory(|_| T::default());
-=======
-        let implementation_factory: Box<ImplementationFactory<T>> =
-            { Box::new(|_container: &Container| T::default()) };
-        self.registered_types.insert(
-            TypeId::of::<T>(),
-            Arc::new(RwLock::new(implementation_factory)),
-        );
-
-        let partially_applied_implementation_factory: Box<
-            ImplementationFactory<Box<dyn Fn() -> T>>,
-        > = Box::new(|_container: &Container| Box::new(T::default));
-
-        self.registered_types.insert(
-            TypeId::of::<Box<dyn Fn() -> T>>(),
-            Arc::new(RwLock::new(partially_applied_implementation_factory)),
-        );
-
->>>>>>> 83f326e5
         self
     }
 
@@ -342,15 +314,9 @@
             .downcast_ref::<Box<ImplementationFactory<T>>>()
             .unwrap_or_else(|| {
                 panic!(
-<<<<<<< HEAD
-                    "Internal error: Couldn't downcast stored \
-                     implementation factory to resolved type \"{}\"",
-                    type_name::<T>()
-=======
                     "Internal error: Couldn't downcast stored implementation factory to resolved \
                      type \"{}\"",
-                    type_name::<Box<ImplementationFactory<T>>>()
->>>>>>> 83f326e5
+                    type_name::<T>()
                 )
             });
         let value: T = implementation_factory(self);
